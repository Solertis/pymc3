%!TEX root = guide2.0.tex

% \section{Summary}\label{sec:PyMCObjects}
Bayesian inference begins with specification of a probability model relating unknown variables to data. PyMC provides three basic building blocks for Bayesian probability models: \code{Stochastic}, \code{Deterministic} and \code{Potential}.

A \code{Stochastic} object represents a variable whose value is not completely determined by its parents, and a \code{Deterministic} object represents a variable that is entirely determined by its parents. In object-oriented programming parlance, \code{Stochastic} and \code{Deterministic} are subclasses of the \code{Variable} class, which only serves as a template for other classes and is never actually implemented in models.

The third basic class, \code{Potential}, represents `factor potentials' (\cite{dawidmarkov,Jordan:2004p5439}), which are \emph{not} variables but simply terms and/or constraints that are multiplied into joint distributions to modify them. \code{Potential} and \code{Variable} are subclasses of \code{Node}.

% TODO: Need a better description of what a Potential is. Given the description of Stochastic and Deterministic we have given, its not clear where Potential fits in, as it classifies the world into 2 things -- completely determined by parents and not.

% PyMC also provides container classes for variables to make it easier to program of certain dependency situations, such as when a variable is defined by its dependence on an entire Markov chain.

\medskip
PyMC probability models are simply linked groups of \code{Stochastic}, \code{Deterministic} and \code{Potential} objects. These objects have very limited awareness of the models in which they are embedded and do not themselves possess methods for updating their values in fitting algorithms. Objects responsible for fitting probability models are described in chapter \ref{chap:modelfitting}.


\hypertarget{stochastic}{}
\section[The Stochastic class]{The \code{Stochastic} class}
\label{stochastic}
\pdfbookmark[0]{The Stochastic class}{stochastic}

A stochastic variable has the following primary attributes:
\begin{description}
    \item[\code{value}:] The variable's current value.
    \item[\code{logp}:] The log-probability of the variable's current value given the values of its parents.
\end{description}
A stochastic variable can optionally be endowed with a method called \code{\bfseries random}, which draws a value for the variable given the values of its parents\footnote{Note that the \code{random} method does not provide a Gibbs sample unless the variable has no children.}. Stochastic objects have the following additional attributes that are generally specified automatically, and only overridden under particular circumstances:
\begin{description}
    \item[\code{parents}:] A dictionary containing the variable's parents. The keys of the dictionary correspond to the names assigned to the variable's parents by the variable, and the values correspond to the actual parents. For example, the keys of $s$'s parents dictionary in model (\ref{disastermodel}) would be \code{'t_l'} and \code{'t_h'}. Thanks to Python's dynamic typing, the actual parents (\emph{i.e.} the values of the dictionary) may be of any class or type.
    \item[\code{children}:] A set containing the variable's children.
    \item[\code{extended_parents}:] A set containing all the stochastic variables on which the variable depends either directly or via a sequence of deterministic variables. If the value of any of these variables changes, the variable will need to recompute its log-probability.
    \item[\code{extended_children}:] A set containing all the stochastic variables and potentials that depend on the variable either directly or via a sequence of deterministic variables. If the variable's value changes, all of these variables will need to recompute their log-probabilities.
    % \item[\code{coparents}:] A set containing all the stochastic variables that share extended children with the variable.
    % \item[\code{moral_neighbors}:] A set containing the union of the variable's extended parents, extended children and coparents, with Potential objects removed.
    % \item[\code{markov_blanket}:] A set containing self and self's moral neighbors.
    \item[\code{observed}:] A flag (boolean) indicating whether the variable's value has been observed (is fixed).
    \item[\code{dtype}:] A NumPy dtype object (such as \code{numpy.int}) that specifies the type of the variable's value to fitting methods. If this is \code{None} (default) then no type is enforced.
    % \item[\code{__name__}:] The name of the variable, should be unique.
    %    \item[\code{__doc__}:] The docstring of the variable.
\end{description}

\subsection{Creation of stochastic variables}
There are three main ways to create stochastic variables, called the \textbf{automatic}, \textbf{decorator}, and \textbf{direct} interfaces.

\begin{description}
    \item[Automatic] Stochastic variables with standard distributions provided by PyMC (see chapter \ref{chap:distributions}) can be created in a single line using special subclasses of \code{Stochastic}. For example, the uniformly-distributed discrete variable $s$ in (\ref{disastermodel}) could be created using the automatic interface as follows:
\begin{verbatim}
    s = DiscreteUniform('s', 1851, 1962, value=1900)
\end{verbatim}

    In addition to the classes in chapter \ref{chap:distributions}, \code{scipy.stats.distributions}' random variable classes are wrapped as \code{Stochastic} subclasses if SciPy is installed. These distributions are in the submodule \code{pymc.SciPyDistributions}.

    Users can call the class factory \code{stochastic_from_dist} to produce \code{Stochastic} subclasses of their own from probability distributions not included with PyMC.%  These classes' init methods take the following arguments:
    % \begin{description}
    %     \item[\code{name}:] The name of the variable.
    %     \item[\code{value}:] An initial value for the variable.
    %     \item[\code{parents}:] Keyword arguments specifying the parents of the variable.
    %     \item[\code{observed} (optional)]
    %     \item[\code{doc} (optional):] The docstring of the variable.
    %     \item[\code{verbose} (optional):] An integer from 0 to 3.
    %     \item[\code{trace} (optional):] A boolean indicating whether a trace should be kept for this variable in Monte Carlo fitting methods.
    %     \item[\code{cache_depth}:] See section \ref{sec:caching}.
    % \end{description}


    \item[Decorator] Uniformly-distributed discrete stochastic variable $s$ in (\ref{disastermodel}) could alternatively be created from a function that computes its log-probability as follows:
\begin{verbatim}
@stochastic(dtype=int)
def s(value=1900, t_l=1851, t_h=1962):
    """The switchpoint for the rate of disaster occurrence."""
    if value > t_h or value < t_l:
        # Invalid values
        return -numpy.inf
    else:
        # Uniform log-likelihood
        return -numpy.log(t_h - t_l + 1)
\end{verbatim}
Note that this is a simple Python function preceded by a Python expression called a \textbf{decorator}, here called \code{@stochastic}. Generally, decorators enhance functions with additional properties or functionality. The \code{Stochastic} object produced by the \code{@stochastic} decorator will evaluate its log-probability using the function $s$. The \code{value} argument, which is required, provides an initial value for the variable. The remaining arguments will be assigned as parents of $s$ (\emph{i.e.} they will populate the \code{parents} dictionary).

To emphasize, the Python function decorated by \texttt{@stochastic} should compute the \emph{log}-density or \emph{log}-probability of the variable. That is why the return value in the example above is $-\log(t_h-t_l+1)$ rather than $1/(t_h-t_l+1)$.

<<<<<<< HEAD
The \code{value} and parents of stochastic variables may be any objects, provided the log-probability function returns a real number (\code{float}). PyMC and SciPy both provide implementations of several standard probability distributions that may be helpful for creating custom stochastic variables. Based on informal comparison using version 2.0, the distributions in PyMC tend to be approximately an order of magnitude faster than their counterparts in SciPy (using version 0.7). See \href{http://code.google.com/p/pymc/wiki/Benchmarks}{the wiki page on benchmarks}  There are two reasons: 
=======
The \code{value} and parents of stochastic variables may be any objects, provided the log-probability function returns a real number (\code{float}). PyMC and SciPy both provide implementations of several standard probability distributions that may be helpful for creating custom stochastic variables. Based on informal comparison using version 2.0, the distributions in PyMC tend to be approximately an order of magnitude faster than their counterparts in SciPy (using version 0.7). See \href{http://code.google.com/p/pymc/wiki/Benchmarks}{the wiki page on benchmarks}  There are two reasons:
>>>>>>> 7253fb0d

    The decorator \code{stochastic} can take several arguments:
    \begin{itemize}
        \item A flag called \code{trace}, which signals to \code{MCMC} instances whether an MCMC trace should be kept for this variable. \code{@stochastic(trace = False)} would turn tracing off. Defaults to \code{True}.
        \item A flag called \code{plot}, which signals to \code{MCMC} instances whether summary plots should be produced for this variable. Defaults to \code{True}.
        \item An integer-valued argument called \code{verbose} that controls the amount of output the variable prints to the screen. The default is $0$, no output; the maximum value is $3$.
        \item A Numpy datatype called \code{dtype}. Decorating a log-probability function with \code{@stochastic(dtype=int)} would produce a discrete random variable. Such a variable will cast its value to either an integer or an array of integers. The default dtype is \code{float}.
    \end{itemize}

    The decorator interface has a slightly more complex implementation which allows you to specify a \code{random} method for sampling the stochastic variable's value conditional on its parents.
    \begin{verbatim}
@stochastic(dtype=int)
def s(value=1900, t_l=1851, t_h=1962):
    """The switchpoint for the rate of disaster occurrence."""

    def logp(value, t_l, t_h):
        if value > t_h or value < t_l:
            return -Inf
        else:
            return -log(t_h - t_l + 1)

    def random(t_l, t_h):
        return np.round( (t_l - t_h) * random() ) + t_l

    \end{verbatim}
The stochastic variable again gets its name, docstring and parents from function $s$, but in this case it will evaluate its log-probability using the \code{logp} function. The \code{random} function will be used when \code{s.random()} is called. Note that \code{random} doesn't take a \code{value} argument, as it generates values itself. The optional \code{rseed} variable provides a seed for the random number generator. The stochastic's \code{value} argument is optional when a \code{random} method is provided; if no initial value is provided, it will be drawn automatically using the \code{random} method.

    \item[Direct] It's possible to instantiate \code{Stochastic} directly:
\begin{verbatim}
def s_logp(value, t_l, t_h):
    if value > t_h or value < t_l:
        return -Inf
    else:
        return -log(t_h - t_l + 1)

def s_rand(t_l, t_h):
    return np.round( (t_l - t_h) * random() ) + t_l

s = Stochastic( logp = s_logp,
                doc = 'The switchpoint for the rate of disaster occurrence.',
                name = 's',
                parents = {'t_l': 1851, 't_h': 1962},
                random = s_rand,
                trace = True,
                value = 1900,
                dtype=int,
                rseed = 1.,
                observed = False,
                cache_depth = 2,
                plot=True,
                verbose = 0)
\end{verbatim}
Notice that the log-probability and random variate functions are specified externally and passed to \code{Stochastic} as arguments. This is a rather awkward way to instantiate a stochastic variable; consequently, such implementations should be rare.

\end{description}

\begin{center}
\begin{boxedminipage}{.9\textwidth}
\subsection{Don't update stochastic variables' values in-place}


\code{Stochastic} objects' values should not be updated in-place. This confuses PyMC's caching scheme and corrupts the process used for accepting or rejecting proposed values in the MCMC algorithm. The only way a stochastic variable's value should be updated is using statements of the following form:
\begin{verbatim}
    A.value = new_value
\end{verbatim}
The following are in-place updates and should \emph{never} be used:
\begin{itemize}
    \item \code{A.value += 3}
    \item \code{A.value[2,1] = 5}
    \item \code{A.value.attribute = new_attribute_value}.
\end{itemize}

This restriction becomes onerous if a step method proposes values for the elements of an array-valued variable separately. In this case, it may be preferable to partition the variable into several scalar-valued variables stored in an array or list.
\end{boxedminipage}
\end{center}

\hypertarget{data}{}
\section{Data} \label{data}
\pdfbookmark[0]{Data}{data}

Although the data are modelled with statistical distributions, their values should be treated as immutable (since they have been observed). Data are represented by \code{Stochastic} objects whose \code{observed} attribute is set to \code{True}. If a stochastic variable's \code{observed} flag is \code{True}, its value cannot be changed, and it won't be sampled by the fitting method..

\subsection{Declaring stochastic variables to be data}

In each interface, an optional keyword argument \code{observed} can be set to \code{True}. In the decorator interface, this argument is added to the \code{@stochastic} decorator:

\begin{verbatim}
@stochastic(observed=True)
\end{verbatim}

In the other interfaces, the \code{observed=True} argument is added to the instantiation of the \code{Stochastic}, or its subclass:

\begin{verbatim}
	x = Binomial('x', n=n, p=p, observed=True)
\end{verbatim}

Alternatively, in the decorator interface only, a \code{Stochastic} object's \code{observed} flag can be set to true by stacking an \code{@observed} decorator on top of the \code{@stochastic} decorator:
\begin{verbatim}
@observed
@stochastic(dtype=int)
\end{verbatim}

\hypertarget{deterministic}{}
\section[The Deterministic class]{The \code{Deterministic} class}
\label{deterministic}
\pdfbookmark[0]{The Deterministic class}{deterministic}

The \code{Deterministic} class represents variables whose values are completely determined by the values of their parents. For example, in model (\ref{disastermodel}), $r$ is a \code{deterministic} variable. Recall it was defined by
\begin{eqnarray*}
    r_t=\left\{\begin{array}{ll}
        e & t\le s\\ l & t>s
        \end{array}\right.,
\end{eqnarray*}
so $r$'s value can be computed exactly from the values of its parents $e$, $l$ and $s$.

A \code{deterministic} variable's most important attribute is \code{\bfseries value}, which gives the current value of the variable given the values of its parents. Like \code{Stochastic}'s \code{logp} attribute, this attribute is computed on-demand and cached for efficiency.

A Deterministic variable has the following additional attributes:
\begin{description}
    \item[\code{parents}:] A dictionary containing the variable's parents. The keys of the dictionary correspond to the names assigned to the variable's parents by the variable, and the values correspond to the actual parents. Thanks to Python's dynamic typing, parents may be of any class or type.
    \item[\code{children}:] A set containing the variable's children, which must be nodes.
    % \item[\code{__name__}:] The name of the variable, should be unique.
    %     \item[\code{__doc__}:] The docstring of the variable.
\end{description}
Deterministic variables have no methods.


\subsection{Creation of deterministic variables}
Deterministic variables are less complicated than stochastic variables, and have similar \textbf{automatic}, \textbf{decorator}, and \textbf{direct} interfaces:
\begin{description}
   \item[Automatic] A handful of common functions have been wrapped in Deterministic objects. These are brief enough to list:
   \begin{description}
      \item[\code{LinearCombination}:] Has two parents $x$ and $y$, both of which must be iterable (\emph{i.e.} vector-valued). This function returns:
      \[
      \sum_i x_i^T y_i.
      \]
      \item[\code{Index}:] Has three parents $x$, $y$ and \code{index}. $x$ and $y$ must be iterables, \code{index} must be valued as an integer. Index returns the dot product of $x$ and $y$ for the elements specified by \texttt{index}:
      \[
      x[\mathtt{index}]^T y[\mathtt{index}].
      \]
      \code{Index} is useful for implementing dynamic models, in which the parent-child connections change.
      \item[\code{Lambda}:] Converts an anonymous function (in Python, called \textbf{lambda functions}) to a \code{Deterministic} instance on a single line.
      \item[\code{CompletedDirichlet}:] PyMC represents Dirichlet variables of length $k$ by the first $k-1$ elements; since they must sum to 1, the $k^{th}$ element is determined by the others. \code{CompletedDirichlet} appends the $k^{th}$ element to the value of its parent $D$.
      \item[\code{Logit}, \code{InvLogit}, \code{StukelLogit}, \code{StukelInvLogit}:] Various common link functions for generalized linear models.
   \end{description}
   It's a good idea to use these classes when feasible, because certain fitting methods (Gibbs step methods in particular) implicitly know how to take them into account.

    \item[Decorator] A deterministic variable can be created via a decorator in a way very similar to \code{Stochastic}'s decorator interface:
\begin{verbatim}
@deterministic
def r(switchpoint = s, early_rate = e, late_rate = l):
    """The rate of disaster occurrence."""
    value = zeros(N)
    value[:switchpoint] = early_rate
    value[switchpoint:] = late_rate
    return value
\end{verbatim}
Notice that rather than returning the log-probability, as is the case for \code{Stochastic} objects, the function returns the value of the deterministic object, given its parents. This return value may be of any type, as is suitable for the problem at hand. Also notice that, unlike for \code{Stochastic} objects, there is no \code{value} argument passed, since the value is calculated deterministically by the function itself. Arguments' keys and values are converted into a parent dictionary as with \code{Stochastic}'s short interface. The \code{deterministic} decorator can take \code{trace}, \code{verbose} and \code{plot} arguments, like the \code{stochastic} decorator\footnote{Note that deterministic variables have no \code{observed} flag. If a deterministic variable's value were known, its parents would be restricted to the inverse image of that value under the deterministic variable's evaluation function. This usage would be extremely difficult to support in general, but it can be implemented for particular applications at the \code{StepMethod} level.}.

Of course, since deterministic nodes are not expected to generate random variates, the longer implementation of the decorator interface available to \code{Stochastic} objects is not relevant here.

    \item[Direct] Deterministic objects can also be instantiated directly, by passing the evaluation function to the \texttt{Deterministic} class as an argument:
\begin{verbatim}
def r_eval(switchpoint = s, early_rate = e, late_rate = l):
    value = zeros(N)
    value[:switchpoint] = early_rate
    value[switchpoint:] = late_rate
    return value

r = Deterministic(  eval = r_eval,
                    name = 'r',
                    parents = {'switchpoint': s, 'early_rate': e, 'late_rate': l}),
                    doc = 'The rate of disaster occurrence.',
                    trace = True,
                    verbose = 0,
                    dtype=float,
                    plot=False,
                    cache_depth = 2)
\end{verbatim}
\end{description}

\hypertarget{container}{}
\section{Containers} \label{container}
\pdfbookmark[0]{Containers}{container}

In some situations it would be inconvenient to assign a unique label to each parent of some variable. Consider $y$ in the following model:
\begin{align*}
    x_0 &\sim \textup N (0,\tau_x)\\
    x_{i+1}|x_i &\sim \textup{N}(x_i, \tau_x)\\
    &&i=0,\ldots, N-2\\
    y|x &\sim \textup N \left(\sum_{i=0}^{N-1}x_i^2,\tau_y\right)
\end{align*}
Here, $y$ depends on every element of the Markov chain $x$, but we wouldn't want to manually enter $N$ parent labels \code{`x_0'}, \code{`x_1'}, etc.

This situation can be handled naturally in PyMC:
\begin{verbatim}
x_0 = Normal(`x_0', mu=0, tau=1)

# Initialize array of stochastics
x = np.empty(N,dtype=object)
x[0] = x_0

# Loop over number of elements in N
for i in range(1,N):

   # Instantiate Normal stochastic, based on value of previous element in x
   x[i] = Normal(`x_%i' % i, mu=x[-1], tau=1)

@observed
@stochastic
def y(value = 1, mu = x, tau = 100):
    mu_sum = np.sum(mu**2)
    return normal_like(value, mu_sum, tau)
\end{verbatim}
PyMC automatically wraps list $x$ in an appropriate \code{Container} class. The  expression \code{`x_\%i' \% i} labels each \code{Normal} object in the container with the appropriate index $i$; so if \code{i=1}, the name of the corresponding element becomes \code{`x_1'}.

Containers, like variables, have an attribute called \code{value}. This attribute returns a copy of the (possibly nested) iterable that was passed into the container function, but with each variable inside replaced with its corresponding value.

Containers can currently be constructed from lists, tuples, dictionaries, Numpy arrays, modules, sets or any object with a \code{__dict__} attribute. Variables and non-variables can be freely mixed in these containers, and different types of containers can be nested\footnote{Nodes whose parents are containers make private shallow copies of those containers. This is done for technical reasons rather than to protect users from accidental misuse.}. Containers attempt to behave like the objects they wrap. All containers are subclasses of \code{ContainerBase}.

Containers have the following useful attributes in addition to \code{value}:
\begin{itemize}
    \item\code{variables}
    \item\code{stochastics}
    \item\code{potentials}
    \item\code{deterministics}
    \item\code{data_stochastics}
    \item\code{step_methods}.
\end{itemize}
Each of these attributes is a set containing all the objects of each type in a container, and within any containers in the container.


\hypertarget{potential}{}
\section[The Potential class]{The \code{Potential} class} \label{potential}
\pdfbookmark[0]{The Potential class}{potential}

% See the two examples here and the extended example below. Is that enough?

The joint density corresponding to model (\ref{disastermodel}) can be written as follows:
\begin{eqnarray*}
    p(D,s,l,e) = p(D|s,l,e) p(s) p(l) p(e).
\end{eqnarray*}
Each factor in the joint distribution is a proper, normalized probability distribution for one of the variables conditional on its parents. Such factors are contributed by \code{Stochastic} objects.

In some cases, it's nice to be able to modify the joint density by incorporating terms that don't correspond to probabilities of variables conditional on parents, for example:
\begin{eqnarray*}
    p(x_0, x_2, \ldots x_{N-1}) \propto \prod_{i=0}^{N-2} \psi_i(x_i, x_{i+1}).
\end{eqnarray*}


In other cases we may want to add probability terms to existing models. For example, suppose we want to constrain the difference between $e$ and $l$ in (\ref{disastermodel}) to be less than 1, so that the joint density becomes
\begin{eqnarray*}
    p(D,s,l,e) \propto p(D|s,l,e) p(s) p(l) p(e) I(|e-l|<1).
\end{eqnarray*}
It's possible to express this constraint by adding variables to the model, or by grouping $e$ and $l$ to form a vector-valued variable, but it's uncomfortable to do so.

Arbitrary factors such as $\psi$ and the indicator function $I(|e-l|<1)$ are
implemented by objects of class \code{Potential} (\cite{dawidmarkov} and
\cite{Jordan:2004p5439} call these terms `factor potentials'). Bayesian
hierarchical notation (cf model (\ref{disastermodel})) doesn't accomodate these
potentials. They are often used in cases where there is no natural dependence
hierarchy, such as the first example above (which is known as a Markov random
field). They are also useful for expressing `soft data'
\citep{Christakos:2002p5506} as in the second example above.


\bigskip
Potentials have one important attribute, \code{\bfseries logp}, the log of their current probability or probability density value given the values of their parents. The only other additional attribute of interest is \code{parents}, a dictionary containing the potential's parents. Potentials have no methods. They have no \code{trace} attribute, because they are not variables. They cannot serve as parents of variables (for the same reason), so they have no \code{children} attribute.

\subsection{An example of soft data}
The role of potentials can be confusing, so we will provide another example: we have a dataset $t$ consisting of the days on which several marked animals were recaptured. We believe that the probability $S$ that an animal is not recaptured on any given day can be explained by a covariate vector $x$. We model this situation as follows:
\begin{eqnarray*}
    t_i|S_i \sim \textup{Geometric}(S_i), & i=1\ldots N\\
    S_i = \textup{logit}^{-1}(\beta x_i), &i=1\ldots N\\
    \beta\sim \textup{N}(\mu_\beta, V_\beta).
\end{eqnarray*}
So far, so good. Now suppose we have some knowledge of other related experiments and we have a good idea of what $S$ will be independent of the value of $\beta$. It's not obvious how to work this `soft data', because as we've written the model $S$ is completely determined by $\beta$. There are three options within the strict Bayesian hierarchical framework:
\begin{itemize}
    \item Work the soft data into the prior on $\beta$.
    \item Incorporate the data from the previous experiments explicitly into the model.
    \item Refactor the model so that $S$ is at the bottom of the hierarchy, and assign the prior directly.
\end{itemize}

Factor potentials provide a convenient way to incorporate the soft data without the need for such major modifications. We can simply modify the joint distribution from
\begin{eqnarray*}
    p(t|S(x,\beta)) p(\beta)
\end{eqnarray*}
to
\begin{eqnarray*}
    \gamma(S) p(t|S(x,\beta)) p(\beta),
\end{eqnarray*}
where the value of $\gamma$ is large if $S$'s value is plausible (based on our external information) and small otherwise. We do not know the normalizing constant for the new distribution, but we don't need it to use most popular fitting algorithms. It's a good idea to check the induced priors on $S$ and $\beta$ for sanity. This can be done in PyMC by fitting the model with the data $t$ removed.

It's important to understand that $\gamma$ is not a variable, so it does not have a value. That means, among other things, there will be no $\gamma$ column in MCMC traces. $\gamma$ is simply an extra term that we are incorporating in the joint distribution.


\subsection[Creation of Potentials]{Creation of \code{Potentials}}
There are two ways to create potentials:
\begin{description}
    \item[Decorator] A potential can be created via a decorator in a way very similar to \code{Deterministic}'s decorator interface:
\begin{verbatim}
@potential
def psi_i(x_lo = x[i], x_hi = x[i+1]):
    """A pair potential"""
    return -(xlo - xhi)**2
\end{verbatim}
The function supplied should return the potential's current \emph{log}-probability or \emph{log}-density as a Numpy \code{float}. The \code{potential} decorator can take \code{verbose} and \code{cache_depth} arguments like the \code{stochastic} decorator.
    \item[Direct] The same potential could be created directly as follows:
\begin{verbatim}
def psi_i_logp(x_lo = x[i], x_hi = x[i+1]):
    return -(xlo - xhi)**2

psi_i = Potential(  logp = psi_i_logp,
                    name = 'psi_i',
                    parents = {'xlo': x[i], 'xhi': x[i+1]},
                    doc = 'A pair potential',
                    verbose = 0,
                    cache_depth = 2)
\end{verbatim}
\end{description}


\hypertarget{graphical}{}
\section{Graphing models} \label{graphical}
\pdfbookmark[0]{Graphing models}{graphical}

The function \code{graph} in \code{pymc.graph} draws graphical representations of \code{Model} (Chapter \ref{chap:modelfitting}) instances using GraphViz via the Python package PyDot (if they are installed). See \cite{dawidmarkov} and \cite{Jordan:2004p5439} for more discussion of useful information that can be read off of graphical models. Note that these authors do not consider deterministic variables.

The symbol for stochastic variables is an ellipse. Parent-child relationships are indicated by arrows. These arrows point from parent to child and are labeled with the names assigned to the parents by the children. PyMC's symbol for deterministic variables is a downward-pointing triangle. A graphical representation of model \ref{disastermodel} follows:
\begin{center}
    \epsfig{file=DisasterModel2.pdf, width=6cm}
\end{center}
$D$ is shaded because it is flagged as data.

% Note that if a deterministic variable has more than one child, its parents each inherit all of its children when it is made implicit:
% \begin{center}
%     \epsfig{file=DeterministicPreInheritance.pdf, width=3.5cm} $\Rightarrow$ \epsfig{file=DeterministicPostInheritance.pdf, width=5cm}
% \end{center}
% These inherited children can be accessed via the \code{extended_children} attributes of the parents.

The symbol for factor potentials is a rectangle, as in the following model.
\begin{center}
    \epsfig{file=PotExample.pdf, width=10cm}
\end{center}
Factor potentials are usually associated with \emph{undirected} grahical models. In undirected representations, each parent of a potential is connected to every other parent by an undirected edge. The undirected representation of the model pictured above is much more compact:
\begin{center}
    \epsfig{file=PotExampleCollapsed.pdf, width=5cm}
\end{center}
Directed or mixed graphical models can be represented in an undirected form by `moralizing', which is done by the function \code{pymc.graph.moral_graph}.


\section[Class LazyFunction and caching]{Class \code{LazyFunction}
and caching}
\label{sec:caching}
This section gives an overview of how PyMC computes log-probabilities. This is advanced information that is not required in order to use PyMC.

The \code{logp} attributes of stochastic variables and potentials and the \code{value} attributes of deterministic variables are wrappers for instances of class \code{LazyFunction}. Lazy functions are wrappers for ordinary Python functions. A lazy function \code{L} could be created from a function \code{fun} as follows:
\begin{verbatim}
L = LazyFunction(fun, arguments)
\end{verbatim}
The argument \code{arguments} is a dictionary container; \code{fun} must accept keyword arguments only. When \code{L}'s \code{get()} method is called, the return value is the same as the call
\begin{verbatim}
fun(**arguments.value)
\end{verbatim}
Note that no arguments need to be passed to \code{L.get}; lazy functions memorize their arguments.

Before calling \code{fun}, \code{L} will check the values of \code{arguments.variables} against an internal cache. This comparison is done \emph{by reference}, not by value, and this is part of the reason why stochastic variables' values cannot be updated in-place. If \code{arguments.variables}' values match a frame of the cache, the corresponding output value is returned and \code{fun} is not called. If a call to \code{fun} is needed, \code{arguments.variables}' values and the return value replace the oldest frame in the cache. The depth of the cache can be set using the optional init argument \code{cache_depth}, which defaults to 2.

Caching is helpful in MCMC, because variables' log-probabilities and values tend to be queried multiple times for the same parental value configuration. The default cache depth of 2 turns out to be most useful in Metropolis-Hastings-type algorithms involving proposed values that may be rejected.

Lazy functions are implemented in C using Pyrex, a language for writing Python extensions.<|MERGE_RESOLUTION|>--- conflicted
+++ resolved
@@ -80,11 +80,7 @@
 
 To emphasize, the Python function decorated by \texttt{@stochastic} should compute the \emph{log}-density or \emph{log}-probability of the variable. That is why the return value in the example above is $-\log(t_h-t_l+1)$ rather than $1/(t_h-t_l+1)$.
 
-<<<<<<< HEAD
-The \code{value} and parents of stochastic variables may be any objects, provided the log-probability function returns a real number (\code{float}). PyMC and SciPy both provide implementations of several standard probability distributions that may be helpful for creating custom stochastic variables. Based on informal comparison using version 2.0, the distributions in PyMC tend to be approximately an order of magnitude faster than their counterparts in SciPy (using version 0.7). See \href{http://code.google.com/p/pymc/wiki/Benchmarks}{the wiki page on benchmarks}  There are two reasons: 
-=======
 The \code{value} and parents of stochastic variables may be any objects, provided the log-probability function returns a real number (\code{float}). PyMC and SciPy both provide implementations of several standard probability distributions that may be helpful for creating custom stochastic variables. Based on informal comparison using version 2.0, the distributions in PyMC tend to be approximately an order of magnitude faster than their counterparts in SciPy (using version 0.7). See \href{http://code.google.com/p/pymc/wiki/Benchmarks}{the wiki page on benchmarks}  There are two reasons:
->>>>>>> 7253fb0d
 
     The decorator \code{stochastic} can take several arguments:
     \begin{itemize}
