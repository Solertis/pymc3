--- conflicted
+++ resolved
@@ -134,7 +134,6 @@
         else:
             mesh = pm.gp.regularize_array(mesh)
         self.name = name
-<<<<<<< HEAD
 
         self.mesh = mesh
         self.M = M
@@ -145,6 +144,7 @@
             self.C_obs = C
             self.f_eval = None
         else:
+            
             @pm.deterministic(trace=tally_all, name='%s_covariance_bits'%name)
             def covariance_bits(C=C,mesh=mesh):
                 """
@@ -152,12 +152,11 @@
                 Cholesky factor of the covariance evaluation. The Gibbs step method 
                 also needs the full covariance evaluation. The mean needs a certain other
                 function of the full covariance evaluation.
-            
+
                 All these things can be got as byproducts of Covariance.observe. Keeping the
                 observed covariance and using it as the parent of f means the computations only
                 get done once.
                 """
-
                 C_obs = copy.copy(C)
                 try:
                     U, C_eval, Uo_Cxo = C_obs.observe(mesh, np.zeros(mesh.shape[0]), output_type='s')
@@ -165,14 +164,14 @@
                 except np.linalg.LinAlgError:
                     return None
 
-            S_eval = pm.Lambda('%s_S_eval'%name, lambda cb=covariance_bits: cb[0] if cb else None, doc="The lower triangular Cholesky factor of %s.C_eval"%name, trace=tally_all)
-            C_eval = pm.Lambda('%s_C_eval'%name, lambda cb=covariance_bits: cb[1] if cb else None, doc="The evaluation %s.C(%s.mesh, %s.mesh)"%(name,name,name), trace=tally_all)
-            C_obs = pm.Lambda('%s_C_obs'%name, lambda cb=covariance_bits: cb[2] if cb else None, doc="%s.C, observed on %s.mesh"%(name,name), trace=tally_all)
-            Uo_Cxo = pm.Lambda('%s_Uo_Cxo'%name, lambda cb=covariance_bits: cb[3] if cb else None, doc="A byproduct of observation of %s.C that can be used by %s.M"%(name,name), trace=tally_all)
-            M_eval = pm.Lambda('%s_M_eval'%name, lambda M=M, mesh=mesh, Uo_Cxo=Uo_Cxo: M(mesh, Uo_Cxo=Uo_Cxo), trace=tally_all, doc="The evaluation %s.M(%s.mesh)"%(name,name))
-                
+            S_eval = pm.Lambda('%s_S_eval'%name, lambda cb=covariance_bits: cb[0] if cb else None, doc="The lower triangular Cholesky factor of %s.C_eval"%name, trace=tally_all or kwds.get('tally_S_eval',False))
+            C_eval = pm.Lambda('%s_C_eval'%name, lambda cb=covariance_bits: cb[1] if cb else None, doc="The evaluation %s.C(%s.mesh, %s.mesh)"%(name,name,name), trace=tally_all or kwds.get('tally_C_eval',False))
+            C_obs = pm.Lambda('%s_C_obs'%name, lambda cb=covariance_bits: cb[2] if cb else None, doc="%s.C, observed on %s.mesh"%(name,name), trace=tally_all or kwds.get('tally_C_obs',False))
+            Uo_Cxo = pm.Lambda('%s_Uo_Cxo'%name, lambda cb=covariance_bits: cb[3] if cb else None, doc="A byproduct of observation of %s.C that can be used by %s.M"%(name,name), trace=tally_all or kwds.get('tally_Uo_Cxo',False))
+            M_eval = pm.Lambda('%s_M_eval'%name, lambda M=M, mesh=mesh, Uo_Cxo=Uo_Cxo: M(mesh, Uo_Cxo=Uo_Cxo), trace=tally_all or kwds.get('tally_M_eval',False), doc="The evaluation %s.M(%s.mesh)"%(name,name))
+
             @pm.potential(name = '%s_fr_check'%name)
-            def fr_check(S_eval=S_eval, mesh=mesh):
+            def fr_check(S_eval=S_eval):
                 """
                 Forbids non-positive-definite C_evals.
                 """
@@ -181,11 +180,11 @@
                 else:
                     return 0
             fr_check=fr_check
-        
-            f_eval = GPEvaluation('%s_f_eval'%name, mu=M_eval, sig=S_eval, value=init_vals, trace=True, observed=obs_on_mesh, 
+
+            f_eval = GPEvaluation('%s_f_eval'%name, mu=M_eval, sig=S_eval, value=init_vals, trace=kwds.get('tally_f_eval',True), observed=obs_on_mesh, 
                 doc="The evaluation %s.f(%s.mesh).\nThis is a multivariate normal variable with mean %s.M_eval and covariance %s.C_eval."%(name,name,name,name))
-        
-            @pm.deterministic(trace=tally_all, name='%s_M_obs'%name)
+
+            @pm.deterministic(trace=tally_all or kwds.get('tally_M_obs',False), name='%s_M_obs'%name)
             def M_obs(M=M, f_eval=f_eval, C_obs=C_obs, mesh=mesh):
                 """
                 Creates an observed mean object to match %sC_obs.
@@ -194,69 +193,13 @@
                 M_obs.observe(C_obs,mesh,f_eval)
                 return M_obs
             
+            
             self.M_obs = M_obs
             self.C_obs = C_obs
             self.f_eval = f_eval
 
-        f = GaussianProcess('%s_f'%name, self)
-=======
-        
-        @pm.deterministic(trace=tally_all, name='%s_covariance_bits'%name)
-        def covariance_bits(C=C,mesh=mesh):
-            """
-            Both the realization 'f' and the on-mesh evaluation 'f_eval' need the 
-            Cholesky factor of the covariance evaluation. The Gibbs step method 
-            also needs the full covariance evaluation. The mean needs a certain other
-            function of the full covariance evaluation.
-            
-            All these things can be got as byproducts of Covariance.observe. Keeping the
-            observed covariance and using it as the parent of f means the computations only
-            get done once.
-            """
-            C_obs = copy.copy(C)
-            try:
-                U, C_eval, Uo_Cxo = C_obs.observe(mesh, np.zeros(mesh.shape[0]), output_type='s')
-                return U.T.copy('F'), C_eval, C_obs, Uo_Cxo
-            except np.linalg.LinAlgError:
-                return None
-
-        S_eval = pm.Lambda('%s_S_eval'%name, lambda cb=covariance_bits: cb[0] if cb else None, doc="The lower triangular Cholesky factor of %s.C_eval"%name, trace=tally_all or kwds.get('tally_S_eval',False))
-        C_eval = pm.Lambda('%s_C_eval'%name, lambda cb=covariance_bits: cb[1] if cb else None, doc="The evaluation %s.C(%s.mesh, %s.mesh)"%(name,name,name), trace=tally_all or kwds.get('tally_C_eval',False))
-        C_obs = pm.Lambda('%s_C_obs'%name, lambda cb=covariance_bits: cb[2] if cb else None, doc="%s.C, observed on %s.mesh"%(name,name), trace=tally_all or kwds.get('tally_C_obs',False))
-        Uo_Cxo = pm.Lambda('%s_Uo_Cxo'%name, lambda cb=covariance_bits: cb[3] if cb else None, doc="A byproduct of observation of %s.C that can be used by %s.M"%(name,name), trace=tally_all or kwds.get('tally_Uo_Cxo',False))
-        M_eval = pm.Lambda('%s_M_eval'%name, lambda M=M, mesh=mesh, Uo_Cxo=Uo_Cxo: M(mesh, Uo_Cxo=Uo_Cxo), trace=tally_all or kwds.get('tally_M_eval',False), doc="The evaluation %s.M(%s.mesh)"%(name,name))
-                
-        @pm.potential(name = '%s_fr_check'%name)
-        def fr_check(S_eval=S_eval):
-            """
-            Forbids non-positive-definite C_evals.
-            """
-            if S_eval is None:
-                return -np.inf
-            else:
-                return 0
-        fr_check=fr_check
-        
-        f_eval = GPEvaluation('%s_f_eval'%name, mu=M_eval, sig=S_eval, value=init_vals, trace=kwds.get('tally_f_eval',True), observed=obs_on_mesh, 
-            doc="The evaluation %s.f(%s.mesh).\nThis is a multivariate normal variable with mean %s.M_eval and covariance %s.C_eval."%(name,name,name,name))
-        
-        @pm.deterministic(trace=tally_all or kwds.get('tally_M_obs',False), name='%s_M_obs'%name)
-        def M_obs(M=M, f_eval=f_eval, C_obs=C_obs, mesh=mesh):
-            """
-            Creates an observed mean object to match %sC_obs.
-            """%name
-            M_obs = copy.copy(M)
-            M_obs.observe(C_obs,mesh,f_eval)
-            return M_obs
-            
-        self.mesh = mesh
-        self.M = M
-        self.C = C
-        self.M_obs = M_obs
-        self.C_obs = C_obs
-        self.f_eval = f_eval
         f = GaussianProcess('%s_f'%name, self, trace=tally_all or kwds.get('tally_f',True))
->>>>>>> 2ecd6062
+        
         f.rand()
         l = locals()
         lk = filter(lambda k:isinstance(l[k],pm.Node), l.keys())
